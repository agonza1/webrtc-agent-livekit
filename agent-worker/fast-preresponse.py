import asyncio
import logging
import json
<<<<<<< HEAD
=======
import os
import shutil
import atexit
import time
import signal
import sys
>>>>>>> 22233ff5
from collections.abc import AsyncIterable
from datetime import datetime

from dotenv import load_dotenv

from livekit.agents import (
    Agent,
    AgentSession,
    JobContext,
    WorkerOptions,
    cli,
    llm,
    metrics,
    MetricsCollectedEvent
)
from livekit.agents.llm.chat_context import ChatContext, ChatMessage
from livekit.plugins.turn_detector.english import EnglishModel
from livekit.plugins import deepgram, groq, openai, silero
<<<<<<< HEAD
from prometheus_client import start_http_server, Summary, Counter, Gauge
from livekit.agents.metrics import LLMMetrics, STTMetrics, TTSMetrics, VADMetrics
=======
from prometheus_client import (
    start_http_server, 
    Summary, 
    Counter, 
    Gauge, 
    CollectorRegistry, 
    multiprocess
)
from livekit.agents.metrics import LLMMetrics, STTMetrics, TTSMetrics, VADMetrics, EOUMetrics
>>>>>>> 22233ff5

# Configure logging
logging.basicConfig(
    level=logging.INFO,
    format='%(asctime)s - %(name)s - %(levelname)s - %(message)s'
)
logger = logging.getLogger("pre-response-agent")

load_dotenv()

<<<<<<< HEAD
# Define Prometheus metrics
LLM_LATENCY = Summary('livekit_llm_duration_ms', 'LLM latency in milliseconds')
STT_LATENCY = Summary('livekit_stt_duration_ms', 'Speech-to-text latency in milliseconds')
TTS_LATENCY = Summary('livekit_tts_duration_ms', 'Text-to-speech latency in milliseconds')
TOTAL_TOKENS = Counter('livekit_total_tokens', 'Total tokens processed')
CONVERSATION_TURNS = Counter('livekit_conversation_turns', 'Number of conversation turns')
ACTIVE_CONVERSATIONS = Gauge('livekit_active_conversations', 'Number of active conversations')
=======
# Set up multiprocess mode
PROMETHEUS_MULTIPROC_DIR = '/tmp/prometheus_multiproc'
os.environ['prometheus_multiproc_dir'] = PROMETHEUS_MULTIPROC_DIR

# def cleanup_multiproc_dir():
#     """Clean up the multiprocess directory on exit."""
#     try:
#         if os.path.exists(PROMETHEUS_MULTIPROC_DIR):
#             shutil.rmtree(PROMETHEUS_MULTIPROC_DIR)
#             logger.info(f"Cleaned up multiprocess directory: {PROMETHEUS_MULTIPROC_DIR}")
#     except Exception as e:
#         logger.error(f"Error cleaning up multiprocess directory: {e}")
# # Register cleanup function
# atexit.register(cleanup_multiproc_dir)

# # Register signal handlers for cleanup
# def handle_exit(sig, frame):
#     logger.info(f"Received signal {sig}, cleaning up and decrementing active conversations")
#     try:
#         ACTIVE_CONVERSATIONS.dec()
#     except Exception as e:
#         logger.error(f"Error decrementing ACTIVE_CONVERSATIONS in signal handler: {e}")
#     finally:
#         cleanup_multiproc_dir()
#         sys.exit(0)

# signal.signal(signal.SIGTERM, handle_exit)
# signal.signal(signal.SIGINT, handle_exit)

# # Create multiprocess directory
# try:
#     os.makedirs(PROMETHEUS_MULTIPROC_DIR, exist_ok=True)
#     logger.info(f"Created multiprocess directory: {PROMETHEUS_MULTIPROC_DIR}")
# except Exception as e:
#     logger.error(f"Error creating multiprocess directory: {e}")

# Get the current file name without extension
AGENT_TYPE = os.path.splitext(os.path.basename(__file__))[0]

# Create a shared registry
registry = CollectorRegistry()
multiprocess.MultiProcessCollector(registry)
logger.info("Initialized multiprocess collector with shared registry")

# Define Prometheus metrics with multiprocess mode
LLM_LATENCY = Gauge('livekit_llm_duration_ms', 'LLM latency in milliseconds', ['model', 'agent_type'], registry=registry)
STT_LATENCY = Gauge('livekit_stt_duration_ms', 'Speech-to-text latency in milliseconds', ['provider', 'agent_type'], registry=registry)
TTS_LATENCY = Gauge('livekit_tts_duration_ms', 'Text-to-speech latency in milliseconds', ['provider', 'agent_type'], registry=registry)
EOU_LATENCY = Gauge('livekit_eou_delay_ms', 'End-of-utterance delay in milliseconds', ['agent_type'], registry=registry)
TOTAL_CONVERSATION_LATENCY = Gauge('livekit_total_conversation_latency_ms', 'Current conversation latency in milliseconds', ['agent_type'], registry=registry)

# Usage metrics with multiprocess mode
LLM_TOKENS = Counter('livekit_llm_tokens_total', 'Total LLM tokens processed', ['type', 'model'], registry=registry)
STT_DURATION = Counter('livekit_stt_duration_seconds_total', 'Total STT audio duration in seconds', ['provider'], registry=registry)
TTS_CHARS = Counter('livekit_tts_chars_total', 'Total TTS characters processed', ['provider'], registry=registry)
TOTAL_TOKENS = Counter('livekit_total_tokens_total', 'Total tokens processed', registry=registry)
CONVERSATION_TURNS = Counter('livekit_conversation_turns_total', 'Number of conversation turns', registry=registry)
ACTIVE_CONVERSATIONS = Gauge('livekit_active_conversations', 'Number of active conversations', ['agent_type'], multiprocess_mode='liveall', registry=registry)

# Cost metrics with multiprocess mode
LLM_COST = Gauge('livekit_llm_cost_total', 'Total LLM cost in USD', ['model'], registry=registry)
STT_COST = Gauge('livekit_stt_cost_total', 'Total STT cost in USD', ['provider'], registry=registry)
TTS_COST = Gauge('livekit_tts_cost_total', 'Total TTS cost in USD', ['provider'], registry=registry)

# Configure multiprocess mode for usage counters
for metric in [LLM_TOKENS, STT_DURATION, TTS_CHARS, TOTAL_TOKENS, CONVERSATION_TURNS]:
    metric._multiprocess_mode = 'livesum'
    logger.debug(f"Configured multiprocess mode for counter: {metric._name}")

# Configure cost metrics to use liveall mode for single aggregated value
for metric in [LLM_COST, STT_COST, TTS_COST]:
    metric._multiprocess_mode = 'liveall'
    logger.debug(f"Configured multiprocess mode for cost metric: {metric._name}")

def log_metric_update(metric_name, old_value, new_value, labels=None):
    """Helper function to log metric updates with detailed information."""
    label_str = f" with labels {labels}" if labels else ""
    logger.info(
        f"Metric update: {metric_name}{label_str}",
        extra={
            "metric_name": metric_name,
            "old_value": old_value,
            "new_value": new_value,
            "labels": labels,
            "timestamp": datetime.utcnow().isoformat()
        }
    )

# Initialize metrics with default values
def initialize_metrics():
    try:
        logger.info("Starting metrics initialization...")
        
        # Initialize latency metrics with default labels
        LLM_LATENCY.labels(model='llama-3.3-70b', agent_type=AGENT_TYPE).set(0)
        STT_LATENCY.labels(provider='deepgram', agent_type=AGENT_TYPE).set(0)
        TTS_LATENCY.labels(provider='openai', agent_type=AGENT_TYPE).set(0)
        EOU_LATENCY.labels(agent_type=AGENT_TYPE).set(0)
        TOTAL_CONVERSATION_LATENCY.labels(agent_type=AGENT_TYPE).set(0)
        
        # Initialize token counters
        LLM_TOKENS.labels(type='prompt', model='llama-3.3-70b').inc(0)
        LLM_TOKENS.labels(type='completion', model='llama-3.3-70b').inc(0)
        STT_DURATION.labels(provider='deepgram').inc(0)
        TTS_CHARS.labels(provider='openai').inc(0)
        TOTAL_TOKENS.inc(0)
        CONVERSATION_TURNS.inc(0)
        
        # Initialize cost metrics
        LLM_COST.labels(model='llama-3.3-70b').inc(0)
        STT_COST.labels(provider='deepgram').inc(0)
        TTS_COST.labels(provider='openai').inc(0)
        
        logger.info("Successfully initialized all metrics with default values")
        
        # Log initial metric values
        logger.info("Initial metric values:")
        for metric in registry._collector_to_names.values():
            for name in metric:
                try:
                    value = registry.get_sample_value(name)
                    if value is not None:
                        logger.info(f"  {name}: {value}")
                except Exception as e:
                    logger.error(f"Error getting value for metric {name}: {e}")
                    
    except Exception as e:
        logger.error(f"Error initializing metrics: {e}")
        raise
>>>>>>> 22233ff5

class PreResponseAgent(Agent):
    def __init__(self):
        super().__init__(
            instructions="You are a helpful assistant",
            llm=groq.LLM(model="llama-3.3-70b-versatile"),
            tts=openai.TTS(voice="nova")
        )
        self._fast_llm = groq.LLM(model="llama-3.1-8b-instant")
        self._fast_llm_prompt = llm.ChatMessage(
            role="system",
            content=[
                "Generate a very short instant response to the user's message with 5 to 10 words.",
                "Do not answer the questions directly. Examples: OK, Hm..., let me think about that, "
                "wait a moment, that's a good question, etc.",
            ],
        )
    async def on_user_turn_completed(self, turn_ctx: ChatContext, new_message: ChatMessage):
        # Create a short "silence filler" response to quickly acknowledge the user's input. 
        fast_llm_ctx = turn_ctx.copy(
            exclude_instructions=True, exclude_function_call=True
        ).truncate(max_items=3)
        fast_llm_ctx.items.insert(0, self._fast_llm_prompt)
        fast_llm_ctx.items.append(new_message)

        #Let LLM reply to be aware of this "silence filler" response from SLM (Small Language Model)
        fast_llm_fut = asyncio.Future[str]()

        async def _fast_llm_reply() -> AsyncIterable[str]:
            filler_response: str = ""
            async for chunk in self._fast_llm.chat(chat_ctx=fast_llm_ctx).to_str_iterable():
                filler_response += chunk
                yield chunk
            fast_llm_fut.set_result(filler_response)

        # We don't need to add this quick filler in the context
        self.session.say(_fast_llm_reply(), add_to_chat_ctx=False)

        filler_response = await fast_llm_fut
        logger.info(f"Fast response: {filler_response}")
        turn_ctx.add_message(role="assistant", content=filler_response, interrupted=False)

async def entrypoint(ctx: JobContext):
    await ctx.connect()

    # Initialize metrics at startup
    # initialize_metrics()

    # Store component latencies for total latency calculation
    current_turn_metrics = {
        'eou_delay': None,
        'llm_ttft': None,
        'tts_ttfb': None
    }

    def calculate_total_latency():
        if all(v is not None for v in current_turn_metrics.values()):
            # Total latency calculation breakdown (time it takes for the agent to respond to a user's utterance):
            # 1. eou_delay: Time from user stops speaking to end-of-utterance detection. This includes transcription_delay
            # 2. llm_ttft: Time to first token from LLM (Time To First Token)
            # 3. tts_ttfb: Time to first byte from TTS (Time To First Byte)
            
            # Convert all values to milliseconds before adding
            eou_ms = current_turn_metrics['eou_delay'] * 1000
            llm_ms = current_turn_metrics['llm_ttft'] * 1000
            tts_ms = current_turn_metrics['tts_ttfb'] * 1000
            
            # Calculate total in milliseconds
            total_ms = int(eou_ms + llm_ms + tts_ms)
            
            # Log individual components for debugging
            logger.debug(f"Latency components (ms): EOU={int(eou_ms)}, "
                        f"LLM={int(llm_ms)}, "
                        f"TTS={int(tts_ms)}")
            
            try:
                # Get previous value for logging
                prev_value = TOTAL_CONVERSATION_LATENCY.labels(agent_type=AGENT_TYPE)._value.get()
                
                # Set the current latency value
                TOTAL_CONVERSATION_LATENCY.labels(agent_type=AGENT_TYPE).set(total_ms)
                
                # Log the update
                logger.info(
                    "Updated total conversation latency metric",
                    extra={
                        "previous_value_ms": prev_value,
                        "current_value_ms": total_ms,
                        "timestamp": datetime.utcnow().isoformat()
                    }
                )
            except Exception as e:
                logger.error(f"Error updating latency metric: {e}")
            
            logger.info(
                "Total Conversation Latency",
                extra={
                    "total_latency_ms": total_ms,
                    "eou_delay_ms": int(eou_ms),
                    "llm_ttft_ms": int(llm_ms),
                    "tts_ttfb_ms": int(tts_ms),
                    "timestamp": datetime.utcnow().isoformat()
                }
            )
            # Reset metrics for next turn
            for k in current_turn_metrics:
                current_turn_metrics[k] = None

    session = AgentSession(
        turn_detection=EnglishModel(),
        stt=deepgram.STT(),
        tts=openai.TTS(voice="alloy"),
        vad=silero.VAD.load(),
    )
    
    usage_collector = metrics.UsageCollector()
<<<<<<< HEAD
    ACTIVE_CONVERSATIONS.inc()
=======
    ACTIVE_CONVERSATIONS.labels(agent_type=AGENT_TYPE).inc()
    atexit.register(lambda: ACTIVE_CONVERSATIONS.labels(agent_type=AGENT_TYPE).dec())
    logger.info("Session initialized with metrics collector")
>>>>>>> 22233ff5

    @session.on("metrics_collected")
    def handle_metrics(ev: MetricsCollectedEvent):
        # Log all metrics
        metrics.log_metrics(ev.metrics)
<<<<<<< HEAD
        usage_collector.collect(ev.metrics)
        
        # Track metrics based on their type
        if isinstance(ev.metrics, LLMMetrics):
            if hasattr(ev.metrics, 'duration_ms'):
                LLM_LATENCY.observe(ev.metrics.duration_ms)
=======
        
        # Collect usage metrics first
        try:
            usage_collector.collect(ev.metrics)
            logger.debug(f"Usage metrics collected: {ev.metrics}")
            
            # Log current usage summary after each collection
            try:
                current_summary = usage_collector.get_summary()
                logger.debug(f"Current usage summary: {current_summary}")
                
                # Get current values from metrics
                current_prompt_tokens = LLM_TOKENS.labels(type='prompt', model='llama-3.3-70b')._value.get() or 0
                current_completion_tokens = LLM_TOKENS.labels(type='completion', model='llama-3.3-70b')._value.get() or 0
                current_stt_duration = STT_DURATION.labels(provider='deepgram')._value.get() or 0
                current_tts_chars = TTS_CHARS.labels(provider='openai')._value.get() or 0
                
                # Update Prometheus metrics with logging
                if hasattr(current_summary, 'llm_prompt_tokens'):
                    new_prompt_tokens = current_summary.llm_prompt_tokens
                    if new_prompt_tokens > current_prompt_tokens:
                        LLM_TOKENS.labels(type='prompt', model='llama-3.3-70b').inc(new_prompt_tokens - current_prompt_tokens)
                        logger.info(f"Updated LLM prompt tokens: {current_prompt_tokens} -> {new_prompt_tokens}")
                
                if hasattr(current_summary, 'llm_completion_tokens'):
                    new_completion_tokens = current_summary.llm_completion_tokens
                    if new_completion_tokens > current_completion_tokens:
                        LLM_TOKENS.labels(type='completion', model='llama-3.3-70b').inc(new_completion_tokens - current_completion_tokens)
                        logger.info(f"Updated LLM completion tokens: {current_completion_tokens} -> {new_completion_tokens}")
                
                if hasattr(current_summary, 'stt_audio_duration'):
                    new_stt_duration = current_summary.stt_audio_duration
                    if new_stt_duration > current_stt_duration:
                        STT_DURATION.labels(provider='deepgram').inc(new_stt_duration - current_stt_duration)
                        logger.info(f"Updated STT duration: {current_stt_duration} -> {new_stt_duration}")
                
                if hasattr(current_summary, 'tts_characters_count'):
                    new_tts_chars = current_summary.tts_characters_count
                    if new_tts_chars > current_tts_chars:
                        TTS_CHARS.labels(provider='openai').inc(new_tts_chars - current_tts_chars)
                        logger.info(f"Updated TTS characters: {current_tts_chars} -> {new_tts_chars}")
                
                # Calculate costs from current summary values
                llm_cost = (getattr(current_summary, 'llm_prompt_tokens', 0) * 0.00001 +  # $0.01 per 1K input tokens
                           getattr(current_summary, 'llm_completion_tokens', 0) * 0.00003)  # $0.03 per 1K output tokens
                stt_cost = getattr(current_summary, 'stt_audio_duration', 0) * 0.0001  # $0.0001 per second
                tts_cost = getattr(current_summary, 'tts_characters_count', 0) * 0.000015  # $0.000015 per character
                
                # Log the cost calculation details
                logger.info(
                    "Cost calculation details",
                    extra={
                        "llm_tokens": {
                            "prompt_tokens": getattr(current_summary, 'llm_prompt_tokens', 0),
                            "completion_tokens": getattr(current_summary, 'llm_completion_tokens', 0),
                            "prompt_cost": getattr(current_summary, 'llm_prompt_tokens', 0) * 0.00001,
                            "completion_cost": getattr(current_summary, 'llm_completion_tokens', 0) * 0.00003,
                            "total_llm_cost": llm_cost
                        },
                        "stt_duration": {
                            "seconds": getattr(current_summary, 'stt_audio_duration', 0),
                            "cost": stt_cost
                        },
                        "tts_chars": {
                            "count": getattr(current_summary, 'tts_characters_count', 0),
                            "cost": tts_cost
                        },
                        "total_cost": llm_cost + stt_cost + tts_cost
                    }
                )
                
                # Update cost metrics (these are Gauges, so set() is fine)
                LLM_COST.labels(model='llama-3.3-70b').set(llm_cost)
                STT_COST.labels(provider='deepgram').set(stt_cost)
                TTS_COST.labels(provider='openai').set(tts_cost)
                
                logger.info(
                    "Updated cost metrics",
                    extra={
                        "llm_cost": llm_cost,
                        "stt_cost": stt_cost,
                        "tts_cost": tts_cost,
                        "total_cost": llm_cost + stt_cost + tts_cost,
                        "timestamp": datetime.utcnow().isoformat()
                    }
                )
            except Exception as e:
                logger.error(f"Error updating Prometheus metrics: {e}")
        except Exception as e:
            logger.error(f"Error collecting usage metrics: {e}")
        
        # Track metrics based on their type
        if isinstance(ev.metrics, LLMMetrics):
            logger.debug(f"Processing LLM metrics: {ev.metrics}")
            if hasattr(ev.metrics, 'duration'):
                duration_ms = ev.metrics.duration * 1000  # Convert to ms
                LLM_LATENCY.labels(model='llama-3.3-70b', agent_type=AGENT_TYPE).set(duration_ms)
                logger.debug(f"Observed LLM latency: {duration_ms}ms")
            if hasattr(ev.metrics, 'ttft'):
                current_turn_metrics['llm_ttft'] = ev.metrics.ttft
                calculate_total_latency()
>>>>>>> 22233ff5
            if hasattr(ev.metrics, 'total_tokens'):
                TOTAL_TOKENS.inc(ev.metrics.total_tokens)
                logger.info(
                    "LLM Metrics",
                    extra={
<<<<<<< HEAD
                        "latency_ms": getattr(ev.metrics, 'duration_ms', 0),
=======
                        "latency_ms": getattr(ev.metrics, 'duration', 0) * 1000,
>>>>>>> 22233ff5
                        "total_tokens": ev.metrics.total_tokens,
                        "timestamp": datetime.utcnow().isoformat()
                    }
                )
        
        elif isinstance(ev.metrics, STTMetrics):
<<<<<<< HEAD
            if hasattr(ev.metrics, 'duration_ms'):
                STT_LATENCY.observe(ev.metrics.duration_ms)
                logger.info(
                    "STT Metrics",
                    extra={
                        "latency_ms": ev.metrics.duration_ms,
=======
            logger.debug(f"Processing STT metrics: {ev.metrics}")
            if hasattr(ev.metrics, 'duration'):
                duration_ms = ev.metrics.duration * 1000  # Convert to ms
                STT_LATENCY.labels(provider='deepgram', agent_type=AGENT_TYPE).set(duration_ms)
                logger.debug(f"Observed STT latency: {duration_ms}ms")
                logger.info(
                    "STT Metrics",
                    extra={
                        "latency_ms": duration_ms,
>>>>>>> 22233ff5
                        "timestamp": datetime.utcnow().isoformat()
                    }
                )
        
        elif isinstance(ev.metrics, TTSMetrics):
<<<<<<< HEAD
            if hasattr(ev.metrics, 'duration_ms'):
                TTS_LATENCY.observe(ev.metrics.duration_ms)
                logger.info(
                    "TTS Metrics",
                    extra={
                        "latency_ms": ev.metrics.duration_ms,
                        "timestamp": datetime.utcnow().isoformat()
                    }
                )
        
        elif isinstance(ev.metrics, VADMetrics):
=======
            logger.debug(f"Processing TTS metrics: {ev.metrics}")
            if hasattr(ev.metrics, 'duration'):
                duration_ms = ev.metrics.duration * 1000  # Convert to ms
                TTS_LATENCY.labels(provider='openai', agent_type=AGENT_TYPE).set(duration_ms)
                logger.debug(f"Observed TTS latency: {duration_ms}ms")
            if hasattr(ev.metrics, 'ttfb'):
                current_turn_metrics['tts_ttfb'] = ev.metrics.ttfb
                calculate_total_latency()
            logger.info(
                "TTS Metrics",
                extra={
                    "latency_ms": getattr(ev.metrics, 'duration', 0) * 1000,
                    "timestamp": datetime.utcnow().isoformat()
                }
            )
        
        elif isinstance(ev.metrics, VADMetrics):
            logger.debug(f"Processing VAD metrics: {ev.metrics}")
>>>>>>> 22233ff5
            # Log VAD metrics without assuming specific attributes
            logger.info(
                "VAD Metrics",
                extra={
                    "metrics": str(ev.metrics),
                    "timestamp": datetime.utcnow().isoformat()
                }
            )
        
<<<<<<< HEAD
        # Track conversation metrics if available
        if hasattr(ev.metrics, 'conversation'):
            CONVERSATION_TURNS.inc()
            logger.info(
                "Conversation Metrics",
                extra={
                    "turn_count": CONVERSATION_TURNS._value.get(),
                    "timestamp": datetime.utcnow().isoformat()
                }
            )

    async def log_usage():
        summary = usage_collector.get_summary()
        # Convert UsageSummary to a dictionary of its attributes
        summary_dict = {
            "llm": {
                "total_tokens": getattr(summary.llm, 'total_tokens', 0),
                "duration_ms": getattr(summary.llm, 'duration_ms', 0)
            } if hasattr(summary, 'llm') else None,
            "stt": {
                "duration_ms": getattr(summary.stt, 'duration_ms', 0)
            } if hasattr(summary, 'stt') else None,
            "tts": {
                "duration_ms": getattr(summary.tts, 'duration_ms', 0)
            } if hasattr(summary, 'tts') else None
        }
        
        logger.info(
            "Session Summary",
            extra={
                "usage_summary": json.dumps(summary_dict),
                "active_conversations": ACTIVE_CONVERSATIONS._value.get(),
                "timestamp": datetime.utcnow().isoformat()
            }
        )
        ACTIVE_CONVERSATIONS.dec()

    await session.start(PreResponseAgent(), room=ctx.room)
    
    # Start up the server to expose the metrics.
    start_http_server(8000)
=======
        elif isinstance(ev.metrics, EOUMetrics):
            logger.debug(f"Processing EOU metrics: {ev.metrics}")
            # Convert seconds to milliseconds for consistency with other metrics
            if hasattr(ev.metrics, 'end_of_utterance_delay'):
                delay_ms = ev.metrics.end_of_utterance_delay * 1000
                EOU_LATENCY.labels(agent_type=AGENT_TYPE).set(delay_ms)
                logger.debug(f"Observed EOU delay: {delay_ms}ms")
                current_turn_metrics['eou_delay'] = ev.metrics.end_of_utterance_delay
                calculate_total_latency()
            
            logger.info(
                "EOU Metrics",
                extra={
                    "end_of_utterance_delay": getattr(ev.metrics, 'end_of_utterance_delay', 0),
                    "transcription_delay": getattr(ev.metrics, 'transcription_delay', 0),
                    "on_user_turn_completed_delay": getattr(ev.metrics, 'on_user_turn_completed_delay', 0),
                    "speech_id": getattr(ev.metrics, 'speech_id', ''),
                    "timestamp": datetime.utcnow().isoformat()
                }
            )
        else:
            logger.debug(f"Received unknown metrics type: {type(ev.metrics)}")

    async def log_usage():
        try:
            summary = usage_collector.get_summary()
            logger.debug(f"Final usage summary: {summary}")
            
            # Get base metrics
            llm_prompt_tokens = getattr(summary, 'llm_prompt_tokens', 0)
            llm_completion_tokens = getattr(summary, 'llm_completion_tokens', 0)
            stt_duration = getattr(summary, 'stt_audio_duration', 0)
            tts_chars = getattr(summary, 'tts_characters_count', 0)
            
            # Calculate totals and costs
            total_tokens = llm_prompt_tokens + llm_completion_tokens
            
            # Convert UsageSummary to a dictionary of its attributes
            summary_dict = {
                "llm": {
                    "prompt_tokens": llm_prompt_tokens,
                    "prompt_cached_tokens": getattr(summary, 'llm_prompt_cached_tokens', 0),
                    "completion_tokens": llm_completion_tokens,
                    "total_tokens": total_tokens
                } if any(hasattr(summary, attr) for attr in ['llm_prompt_tokens', 'llm_completion_tokens']) else None,
                "stt": {
                    "audio_duration": stt_duration
                } if hasattr(summary, 'stt_audio_duration') else None,
                "tts": {
                    "characters_count": tts_chars
                } if hasattr(summary, 'tts_characters_count') else None,
                "totals": {
                    "total_tokens": total_tokens
                }
            }
            
            logger.info(
                "Session Summary",
                extra={
                    "usage_summary": json.dumps(summary_dict),
                    "active_conversations": ACTIVE_CONVERSATIONS.labels(agent_type=AGENT_TYPE)._value.get(),
                    "timestamp": datetime.utcnow().isoformat()
                }
            )
        except Exception as e:
            logger.error(f"Error getting usage summary: {e}")
        finally:
            ACTIVE_CONVERSATIONS.labels(agent_type=AGENT_TYPE).dec()

    # Register metrics handler before starting the session
    logger.info("Registering metrics handler")
    #start the agent session
    await session.start(PreResponseAgent(), room=ctx.room)
>>>>>>> 22233ff5
    ctx.add_shutdown_callback(log_usage)


if __name__ == "__main__":
    try:
        # Initialize metrics before starting the server
        initialize_metrics()
        
        # Start up the server to expose the metrics. This is not needed anymore since we are using the agent-metrics service.
        # logger.info("Starting Prometheus metrics server on port 9100...")
        # start_http_server(9100, addr='0.0.0.0', registry=registry)
        # logger.info("Prometheus metrics server started successfully")
        
        # Verify metrics are accessible and contain our custom metrics
        # import requests
        # try:
        #     response = requests.get('http://localhost:9100/metrics')
        #     if response.status_code == 200:
        #         logger.info("Successfully verified metrics endpoint is accessible")
        #         # Log available metrics
        #         metrics_list = [line for line in response.text.split('\n') if line and not line.startswith('#')]
        #         logger.info(f"Available metrics on endpoint: {len(metrics_list)}")
                
        #         # Check for our custom metrics
        #         custom_metrics = [m for m in metrics_list if m.startswith('livekit_')]
        #         logger.info(f"Found {len(custom_metrics)} custom metrics:")
        #         for metric in custom_metrics:
        #             logger.info(f"Custom metric: {metric}")
                
        #         if not custom_metrics:
        #             logger.error("No custom metrics found in the metrics endpoint!")
        #     else:
        #         logger.error(f"Metrics endpoint returned status code: {response.status_code}")
        # except Exception as e:
        #     logger.error(f"Error accessing metrics endpoint: {e}")
        
        # Initialize the agent
        cli.run_app(WorkerOptions(entrypoint_fnc=entrypoint))
    except Exception as e:
        logger.error(f"Error starting application: {e}")
        raise
    finally:
        # Ensure cleanup happens even if there's an error
        cleanup_multiproc_dir()<|MERGE_RESOLUTION|>--- conflicted
+++ resolved
@@ -1,15 +1,12 @@
 import asyncio
 import logging
 import json
-<<<<<<< HEAD
-=======
 import os
 import shutil
 import atexit
 import time
 import signal
 import sys
->>>>>>> 22233ff5
 from collections.abc import AsyncIterable
 from datetime import datetime
 
@@ -28,10 +25,6 @@
 from livekit.agents.llm.chat_context import ChatContext, ChatMessage
 from livekit.plugins.turn_detector.english import EnglishModel
 from livekit.plugins import deepgram, groq, openai, silero
-<<<<<<< HEAD
-from prometheus_client import start_http_server, Summary, Counter, Gauge
-from livekit.agents.metrics import LLMMetrics, STTMetrics, TTSMetrics, VADMetrics
-=======
 from prometheus_client import (
     start_http_server, 
     Summary, 
@@ -41,7 +34,6 @@
     multiprocess
 )
 from livekit.agents.metrics import LLMMetrics, STTMetrics, TTSMetrics, VADMetrics, EOUMetrics
->>>>>>> 22233ff5
 
 # Configure logging
 logging.basicConfig(
@@ -52,15 +44,6 @@
 
 load_dotenv()
 
-<<<<<<< HEAD
-# Define Prometheus metrics
-LLM_LATENCY = Summary('livekit_llm_duration_ms', 'LLM latency in milliseconds')
-STT_LATENCY = Summary('livekit_stt_duration_ms', 'Speech-to-text latency in milliseconds')
-TTS_LATENCY = Summary('livekit_tts_duration_ms', 'Text-to-speech latency in milliseconds')
-TOTAL_TOKENS = Counter('livekit_total_tokens', 'Total tokens processed')
-CONVERSATION_TURNS = Counter('livekit_conversation_turns', 'Number of conversation turns')
-ACTIVE_CONVERSATIONS = Gauge('livekit_active_conversations', 'Number of active conversations')
-=======
 # Set up multiprocess mode
 PROMETHEUS_MULTIPROC_DIR = '/tmp/prometheus_multiproc'
 os.environ['prometheus_multiproc_dir'] = PROMETHEUS_MULTIPROC_DIR
@@ -190,7 +173,6 @@
     except Exception as e:
         logger.error(f"Error initializing metrics: {e}")
         raise
->>>>>>> 22233ff5
 
 class PreResponseAgent(Agent):
     def __init__(self):
@@ -307,26 +289,14 @@
     )
     
     usage_collector = metrics.UsageCollector()
-<<<<<<< HEAD
-    ACTIVE_CONVERSATIONS.inc()
-=======
     ACTIVE_CONVERSATIONS.labels(agent_type=AGENT_TYPE).inc()
     atexit.register(lambda: ACTIVE_CONVERSATIONS.labels(agent_type=AGENT_TYPE).dec())
     logger.info("Session initialized with metrics collector")
->>>>>>> 22233ff5
 
     @session.on("metrics_collected")
     def handle_metrics(ev: MetricsCollectedEvent):
         # Log all metrics
         metrics.log_metrics(ev.metrics)
-<<<<<<< HEAD
-        usage_collector.collect(ev.metrics)
-        
-        # Track metrics based on their type
-        if isinstance(ev.metrics, LLMMetrics):
-            if hasattr(ev.metrics, 'duration_ms'):
-                LLM_LATENCY.observe(ev.metrics.duration_ms)
-=======
         
         # Collect usage metrics first
         try:
@@ -428,31 +398,18 @@
             if hasattr(ev.metrics, 'ttft'):
                 current_turn_metrics['llm_ttft'] = ev.metrics.ttft
                 calculate_total_latency()
->>>>>>> 22233ff5
             if hasattr(ev.metrics, 'total_tokens'):
                 TOTAL_TOKENS.inc(ev.metrics.total_tokens)
                 logger.info(
                     "LLM Metrics",
                     extra={
-<<<<<<< HEAD
-                        "latency_ms": getattr(ev.metrics, 'duration_ms', 0),
-=======
                         "latency_ms": getattr(ev.metrics, 'duration', 0) * 1000,
->>>>>>> 22233ff5
                         "total_tokens": ev.metrics.total_tokens,
                         "timestamp": datetime.utcnow().isoformat()
                     }
                 )
         
         elif isinstance(ev.metrics, STTMetrics):
-<<<<<<< HEAD
-            if hasattr(ev.metrics, 'duration_ms'):
-                STT_LATENCY.observe(ev.metrics.duration_ms)
-                logger.info(
-                    "STT Metrics",
-                    extra={
-                        "latency_ms": ev.metrics.duration_ms,
-=======
             logger.debug(f"Processing STT metrics: {ev.metrics}")
             if hasattr(ev.metrics, 'duration'):
                 duration_ms = ev.metrics.duration * 1000  # Convert to ms
@@ -462,25 +419,11 @@
                     "STT Metrics",
                     extra={
                         "latency_ms": duration_ms,
->>>>>>> 22233ff5
                         "timestamp": datetime.utcnow().isoformat()
                     }
                 )
         
         elif isinstance(ev.metrics, TTSMetrics):
-<<<<<<< HEAD
-            if hasattr(ev.metrics, 'duration_ms'):
-                TTS_LATENCY.observe(ev.metrics.duration_ms)
-                logger.info(
-                    "TTS Metrics",
-                    extra={
-                        "latency_ms": ev.metrics.duration_ms,
-                        "timestamp": datetime.utcnow().isoformat()
-                    }
-                )
-        
-        elif isinstance(ev.metrics, VADMetrics):
-=======
             logger.debug(f"Processing TTS metrics: {ev.metrics}")
             if hasattr(ev.metrics, 'duration'):
                 duration_ms = ev.metrics.duration * 1000  # Convert to ms
@@ -499,7 +442,6 @@
         
         elif isinstance(ev.metrics, VADMetrics):
             logger.debug(f"Processing VAD metrics: {ev.metrics}")
->>>>>>> 22233ff5
             # Log VAD metrics without assuming specific attributes
             logger.info(
                 "VAD Metrics",
@@ -509,49 +451,6 @@
                 }
             )
         
-<<<<<<< HEAD
-        # Track conversation metrics if available
-        if hasattr(ev.metrics, 'conversation'):
-            CONVERSATION_TURNS.inc()
-            logger.info(
-                "Conversation Metrics",
-                extra={
-                    "turn_count": CONVERSATION_TURNS._value.get(),
-                    "timestamp": datetime.utcnow().isoformat()
-                }
-            )
-
-    async def log_usage():
-        summary = usage_collector.get_summary()
-        # Convert UsageSummary to a dictionary of its attributes
-        summary_dict = {
-            "llm": {
-                "total_tokens": getattr(summary.llm, 'total_tokens', 0),
-                "duration_ms": getattr(summary.llm, 'duration_ms', 0)
-            } if hasattr(summary, 'llm') else None,
-            "stt": {
-                "duration_ms": getattr(summary.stt, 'duration_ms', 0)
-            } if hasattr(summary, 'stt') else None,
-            "tts": {
-                "duration_ms": getattr(summary.tts, 'duration_ms', 0)
-            } if hasattr(summary, 'tts') else None
-        }
-        
-        logger.info(
-            "Session Summary",
-            extra={
-                "usage_summary": json.dumps(summary_dict),
-                "active_conversations": ACTIVE_CONVERSATIONS._value.get(),
-                "timestamp": datetime.utcnow().isoformat()
-            }
-        )
-        ACTIVE_CONVERSATIONS.dec()
-
-    await session.start(PreResponseAgent(), room=ctx.room)
-    
-    # Start up the server to expose the metrics.
-    start_http_server(8000)
-=======
         elif isinstance(ev.metrics, EOUMetrics):
             logger.debug(f"Processing EOU metrics: {ev.metrics}")
             # Convert seconds to milliseconds for consistency with other metrics
@@ -625,7 +524,6 @@
     logger.info("Registering metrics handler")
     #start the agent session
     await session.start(PreResponseAgent(), room=ctx.room)
->>>>>>> 22233ff5
     ctx.add_shutdown_callback(log_usage)
 
 
